--- conflicted
+++ resolved
@@ -15,39 +15,24 @@
 from StringIO import StringIO
 from Bio.Data.IUPACData import ambiguous_dna_letters, ambiguous_rna_letters
 
-<<<<<<< HEAD
 BINARY_FORMATS = ["sff", "sff-trim"]
 
-def truncation_expected(format) :
+def truncation_expected(format):
     if format in ["fastq-solexa", "fastq-illumina"] :
-=======
-def truncation_expected(format):
-    if format in ["fastq-solexa", "fastq-illumina"]:
->>>>>>> f3a6b26c
         return 62
     elif format in ["fastq", "fastq-sanger"]:
         return 93
-<<<<<<< HEAD
-    else :
+    else:
         assert format in ["fasta", "qual", "phd", "sff"]
         return None
 
 #Top level function as this makes it easier to use for debugging:
-def write_read(filename, in_format, out_format) :
-    if in_format in BINARY_FORMATS :
+def write_read(filename, in_format, out_format):
+    if in_format in BINARY_FORMATS:
         mode = "rb"
     else :
         mode = "r"
     records = list(SeqIO.parse(open(filename, mode),in_format))
-=======
-    else:
-        assert format in ["fasta", "qual", "phd"]
-        return None
-
-#Top level function as this makes it easier to use for debugging:
-def write_read(filename, in_format, out_format):
-    records = list(SeqIO.parse(open(filename),in_format))
->>>>>>> f3a6b26c
     #Write it out...
     handle = StringIO()
     SeqIO.write(records, handle, out_format)
@@ -454,35 +439,20 @@
                             list(SeqIO.parse(handle, format)),
                             truncation_expected(format))
             
-<<<<<<< HEAD
-    def check(self, filename, format, out_formats) :
-        for f in out_formats :
+    def check(self, filename, format, out_formats):
+        for f in out_formats:
             write_read(filename, format, f)
 
-    def test_tricky(self) :
+    def test_tricky(self):
         """Write and read back tricky.fastq"""
         self.check(os.path.join("Quality", "tricky.fastq"), "fastq",
                    ["fastq", "fastq-sanger", "fastq-illumina", "fastq-solexa",
                     "fasta", "qual", "phd"])
-=======
-    def test_tricky(self):
-        """Write and read back tricky.fastq"""
-        filename = os.path.join("Quality", "tricky.fastq")
-        for f in ["fastq", "fastq-sanger", "fastq-illumina", "fastq-solexa",
-                  "fasta", "qual", "phd"]:
-            write_read(filename, "fastq", f)
->>>>>>> f3a6b26c
 
     def test_sanger_93(self):
         """Write and read back sanger_93.fastq"""
-<<<<<<< HEAD
         self.check(os.path.join("Quality", "sanger_93.fastq"), "fastq",
                    ["fastq", "fastq-sanger", "fasta", "qual", "phd"])
-=======
-        filename = os.path.join("Quality", "sanger_93.fastq")
-        for f in ["fastq", "fastq-sanger", "fasta", "qual", "phd"]:
-            write_read(filename, "fastq", f)
->>>>>>> f3a6b26c
         #TODO - Have a Biopython defined "DataLossWarning?"
         #TODO - On Python 2.6+ we can check this warning is really triggered
         warnings.simplefilter('ignore', UserWarning)
@@ -491,16 +461,9 @@
 
     def test_sanger_faked(self):
         """Write and read back sanger_faked.fastq"""
-<<<<<<< HEAD
         self.check(os.path.join("Quality", "sanger_faked.fastq"), "fastq",
                    ["fastq", "fastq-sanger", "fastq-illumina", "fastq-solexa",
                     "fasta", "qual", "phd"])
-=======
-        filename = os.path.join("Quality", "sanger_faked.fastq")
-        for f in ["fastq", "fastq-sanger", "fastq-illumina", "fastq-solexa",
-                  "fasta", "qual", "phd"]:
-            write_read(filename, "fastq", f)
->>>>>>> f3a6b26c
 
     def test_example_fasta(self):
         """Write and read back example.fasta"""
@@ -509,59 +472,30 @@
 
     def test_example_fastq(self):
         """Write and read back example.fastq"""
-<<<<<<< HEAD
         self.check(os.path.join("Quality", "example.fastq"), "fastq",
                    ["fastq", "fastq-sanger", "fastq-illumina", "fastq-solexa",
                     "fasta", "qual", "phd"])
-=======
-        filename = os.path.join("Quality", "example.fastq")
-        for f in ["fastq", "fastq-sanger", "fastq-illumina", "fastq-solexa",
-                  "fasta", "qual", "phd"]:
-            write_read(filename, "fastq", f)
->>>>>>> f3a6b26c
 
     def test_example_qual(self):
         """Write and read back example.qual"""
-<<<<<<< HEAD
         self.check(os.path.join("Quality", "example.qual"), "qual",
                    ["fastq", "fastq-sanger", "fastq-illumina", "fastq-solexa",
                     "fasta", "qual", "phd"])
-=======
-        filename = os.path.join("Quality", "example.qual")
-        for f in ["fastq", "fastq-sanger", "fastq-illumina", "fastq-solexa",
-                  "fasta", "qual", "phd"]:
-            write_read(filename, "qual", f)
->>>>>>> f3a6b26c
 
     def test_solexa_faked(self):
         """Write and read back solexa_faked.fastq"""
-<<<<<<< HEAD
         self.check(os.path.join("Quality", "solexa_faked.fastq"), "fastq-solexa",
                    ["fastq", "fastq-sanger", "fastq-illumina", "fastq-solexa",
                     "fasta", "qual", "phd"])
-=======
-        filename = os.path.join("Quality", "solexa_faked.fastq")
-        for f in ["fastq", "fastq-sanger", "fastq-illumina", "fastq-solexa",
-                  "fasta", "qual", "phd"]:
-            write_read(filename, "fastq-solexa", f)
->>>>>>> f3a6b26c
 
     def test_solexa_example(self):
         """Write and read back solexa_example.fastq"""
-<<<<<<< HEAD
         self.check(os.path.join("Quality", "solexa_example.fastq"), "fastq-solexa",
                    ["fastq", "fastq-sanger", "fastq-illumina", "fastq-solexa",
                     "fasta", "qual", "phd"])
-=======
-        filename = os.path.join("Quality", "solexa_example.fastq")
-        for f in ["fastq", "fastq-sanger", "fastq-illumina", "fastq-solexa",
-                  "fasta", "qual", "phd"]:
-            write_read(filename, "fastq-solexa", f)
->>>>>>> f3a6b26c
 
     def test_illumina_faked(self):
         """Write and read back illumina_faked.fastq"""
-<<<<<<< HEAD
         self.check(os.path.join("Quality", "illumina_faked.fastq"), "fastq-illumina",
                    ["fastq", "fastq-sanger", "fastq-illumina", "fastq-solexa",
                     "fasta", "qual", "phd"])
@@ -625,13 +559,7 @@
         self.check(os.path.join("Roche", "E3MFGYR02_random_10_reads.sff"), "sff-trim",
                    ["fastq", "fastq-sanger", "fastq-illumina", "fastq-solexa",
                     "fasta", "qual", "phd"]) #not sff as output
-=======
-        filename = os.path.join("Quality", "illumina_faked.fastq")
-        for f in ["fastq", "fastq-sanger", "fastq-illumina", "fastq-solexa",
-                  "fasta", "qual", "phd"]:
-            write_read(filename, "fastq-illumina", f)
-
->>>>>>> f3a6b26c
+
 
 class MappingTests(unittest.TestCase):
     def setUp(self):
