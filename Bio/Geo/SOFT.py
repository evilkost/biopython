# Copyright 2011 Phillip Garland  <pgarland@gmail.com> All rights reserved.
# Copyright 2011 Anthony Cornehl <accornehl@gmail.com> All rights reserved
# This code is part of the Biopython distribution and governed by its
# license.  Please see the LICENSE file that should have been included
# as part of this package.

# For more documentation of the GEO SOFT file format, see:
# http://www.ncbi.nlm.nih.gov/geo/info/soft2.html#SOFTformat

# Would be useful to have a function for fetching platforms/series/samples
# referenced in a file's metadata.

import gzip
import string
import re

from mimetypes import guess_type
from utils import _read_key_value, stringIsType, maybeConvertToNumber

# The SOFT class should never be directly instantiated; it just contains
# variables and methods common to some or all of it's subclasses (GSM, GSE, GPL,
# and GDS)
class SOFT(object):
<<<<<<< HEAD
    def __init__(self, rowFilterPred = None):
        self.rowFilterPred = rowFilterPred
=======
    def __init__(self, filename, *args):
        self.filename = filename
        type, encoding = guess_type (filename)
        if encoding is 'gzip':
            self.file = gzip.open (filename, *args)
        else:
            self.file = open (filename, *args)

>>>>>>> 99f632ce
        # These attributes are used to generate a dictionary to hold the values
        # of the attributes found a file. 'count' gives the possible number of
        # occurances of an attribute in a file. A literal number, e.g. '0' or
        # '1' stands for itself, '|' means 'or' and "+" means more. So, for
        # example, '1|+' means that the attribute occurs on 1 or more lines.
        self._SOFTattributes = {'geo_accession': {'count': '0|+'},
                                'status': {'count': '0|+'},
                                'submission_date': {'count': '0|+'},
                                'last_update_date': {'count': '0|+'},
                                'row_count': {'count': '0|+', 'processFunc': int},
                                'contact_name': {'count': '0|+'},
                                'contact_email': {'count': '0|+'},
                                'contact_phone': {'count': '0|+'},
                                'contact_department': {'count': '0|+'},
                                'contact_institute': {'count': '0|+'},
                                'contact_city': {'count': '0|+'},
                                'contact_phone': {'count': '0|+'},
                                'contact_fax': {'count': '0|+'},
                                'contact_web_link': {'count': '0|+'}}
        # Each subclass has it's own attibutes. _attributes will hold all
        # attributes defined in _SOFTattibutes, as well as the attibutes defined
        # in the subclasses.
        self._attributes = {}
        # Some submitters include attributes not specified by NCBI. Biopython
        # users can check this if they want to access anything nonstandard.
        self.nonStdAttributes = []
        # columns has to be a list rather than a dictionary to preserve the
        # order of the columns. The ordering of columns is important because
        # once a delimiter is specified for a column, that is the delimiter for
        # adjacent columns until another delimiter is specified.
        self.columns = []
        # The mapping from column names to column numbers
        self.columnDict = {}
        # The delimiter within each column in the data table, if any
        self._delimiters = []
        # The entitie's metadata
        self.meta = {}
        # The mapping from ID to table row number
        self.idDict = {}
        # The data table. This will be a 2-D array indexed by column and row.
        self._table = []

    # Prints the main metadata associated with a file
    def __str__(self):
        s = ''
        for attr in self.meta.keys():
            if self.meta[attr]:
                if isinstance(self.meta[attr], list):
                    s += attr + ": "
                    for i in range(min(len(self.meta[attr]), 10)):
                        s += str(self.meta[attr][i]) + "\n"
                    if len(self.meta[attr]) > 10:
                        s += '...' + "\n"
                else:
                    s += attr + ": "  + str(self.meta[attr]) + "\n"
        return s

    # Used by GSM, GPL, and GSE subclasses to set default values for each
    # attribute
    def _setMetaDefaultValues(self):
        for attr in self._attributes.keys():
            # If this attribute can occur on multiple lines, make it's value a list
            if self._attributes[attr]['count'][-1] == '+':
                self.meta[attr] = []
            else:
                self.meta[attr] = None

    # Tests for each of the 4 line types found in GEO SOFT files There are 4
    # line types in GEO SOFT files:
    # * entity indicators
    # * entity attributes
    # * data table head descriptions
    # * data table rows

    # Each line type is distinguished by its first character. Entity indicator,
    # entity attribute, and table header description lines each start with a
    # unique character, while data table rows are any line that does not start
    # with any of the three characters used to mark the other line types.
    @classmethod
    def _isEntityIndicator(cls, line):
        return line[0] == '^'
    @classmethod
    def _isEntityAttribute(cls, line):
        return line[0] == '!'
    @classmethod
    def _isTableHeaderDescription(cls, line):
        return line[0] == '#'

    @classmethod
    def _isDataTableRow(cls, line):
        return (not SOFT._isEntityIndicator(line) and \
                    (not SOFT._isEntityAttribute(line)) and \
                    (not SOFT._isTableHeaderDescription(line)))

    # Each attribute label is prefixed with the '!' character and the entity
    # type and a '_' character - e.g. '!Sample_'. The string following the
    # prefix is the attribute label's name. This function extracts the name from
    # the label.
    @classmethod
    def _getAttributeLabelName(cls, attributeLabel):
        """Return the label's name, with the entity name removed."""
        return attributeLabel.split('_', 1)[1]

    @classmethod
    def _splitAttributeLine(cls, line):
        label, value = _read_key_value(line)
        label = SOFT._getAttributeLabelName(label)
        return label, value

    # Table header description lines can have a more complicated layout that the
    # other 3 line types. They usually contain a description of the values found in
    # the columns, but they can also contain 'linking commands' for generating URLs
    # that point to more information about each entry in the column, or for
    # separating subvalues within in a column.
    @classmethod
    def _parseTableHeaderValue(cls, value):
        """Parse the value portion of a data table header line- a line that
        describes a column in the following data table. It returns a list containing
        the column's description and a dictionary with the information needed for
        creating URLs from the values in the column or using an alternative
        delimiter"""

        cmds = {'LINK_PRE': '', 'LINK_SUF': '', 'DELIMIT': None}

        # Capture the description, as well as any remaining portion following the
        # description
        descriptionMatch = re.search('(.+?)((?:LINK_PRE|LINK_SUF|DELIMIT):\".+?\")*$', value)

        # There are some files with table header description lines that do not
        # contain descriptions. In this case, make the description an empty string.

        # In the future I might have a 'stricter' mode that flags mistakes like
        # this, and a 'strictest' mode that throws an exception.
        if descriptionMatch == None:
            description = ''
        else:
            description = descriptionMatch.group(1)
            # group(2) contains anything following the description
            if descriptionMatch.group(2) != None:
                # find all the commands
                linkCmdPairs = re.findall('(LINK_PRE|LINK_SUF|DELIMIT):\"(.+?)\"', descriptionMatch.group(2))
                for pair in linkCmdPairs:
                    cmdType, cmdString = pair
                    cmds[cmdType] = cmdString
        return [description, cmds]

    @classmethod
    def _makeLinkFn(cls, pre, suf):
        """Creates a function that generates a hyperlink from a data table value"""
        return lambda(tableValue): pre + tableValue + suf

    # Read in the entity- the metadata about the platform, series, or sample. The
    # GDS class overrides this method because Datasets contain multiple
    # entities, where as platforms (GPL), series (GSE), and samples (GSM)
    # contain a single entity
    def readEntities(self, handle):
        # In GSM, GSE, and GPL files, there should be a entity indicator only on
        # the first line, so we process that line, then break.
        for line in handle:
            if SOFT._isEntityIndicator(line):
                entityType, self.entityID = _read_key_value(line)
                break

        for line in handle:
            line = line.strip('\n').strip('\r')

            if SOFT._isEntityAttribute(line):
                # Normal label-value line; add the attribute's value to the
                # metadata
                label, value = SOFT._splitAttributeLine(line)
                # If there is a processFunc for further parsing the value, call
                # it
                try:
                    value = self._attributes[label]['processFunc'](value)
                except KeyError:
                    # Don't do any additonal processing on value
                    next
                try:
                    if isinstance(self.meta[label], list):
                        self.meta[label].append(value)
                    else:
                        self.meta[label] = value
                except KeyError: # Catch non standard attributes
                    self.nonStdAttributes.append(label)
                    # Since these attributes aren't standardized by NCBI, we
                    # can't know if there are 1 or many, so we shove them in a list

                    # channel attributes in GSM sample files are also caught
                    # here. This isn't a problem since all channel attributes
                    # can potentially occur on more than one line.
                    self.meta[label] = [value]
                if label == 'data_row_count':
                        # Last line before data table header descriptions in GSM
                        # and GPL files. GSE files just end; they don't contain
                        # a data table.
                        return

    # Handle the data table descriptions; this is used by the GPL, GSM, and GDS
    # subclasses. GSE (Series) do not contain a data table, so the GSE class
    # doesn't need it.
    def readTableHeaderDescriptions(self, handle):
        # Table header descriptions are after entity attributes (in GSM,
        # GSE, and GPL files)
        columnNum = 0
        for line in handle:
            if not SOFT._isTableHeaderDescription(line):
                break
            else:
                columnName, value = _read_key_value(line)
                description, linkCmds = SOFT._parseTableHeaderValue(value)

                # I don't think the behaviour is specified, but at least one
                # platform file (GPL97) specifies a delimiter on one line, then
                # continues to use that delimiter on subsequent lines, so we
                # carry the previous delimiter forward here
                if (linkCmds['DELIMIT'] == None) and (columnNum != 0):
                    linkCmds['DELIMIT'] = self._delimiters[columnNum -1]

                self._delimiters.append(linkCmds['DELIMIT'])
                self.columns.append({'name': columnName,
                                     'description': description,
                                     'link': SOFT._makeLinkFn(linkCmds['LINK_PRE'],
                                                         linkCmds['LINK_SUF'])})
                # Add to the mapping between column names and column
                # numbers
                self.columnDict[columnName] = columnNum
                columnNum += 1

    # Handle the data table. This is used by the GPL, GSM, and GDS
    # subclasses. GSE (Series) do not contain a data table, so the GSE class
    # doesn't need it.
    def readTable(self, handle):
        rowNumber = 0

        for line in handle:
            line = line.strip('\n').strip('\r')
            if not line: continue

            if SOFT._isEntityAttribute(line):
                if SOFT._getAttributeLabelName(line) == 'table_end':
                    return # Reached the end of the data table
            elif SOFT._isDataTableRow(line):
                row = line.split("\t")
                for columnNum in range(len(self.columns)):
                    if self._delimiters[columnNum]: # Split the fields with the column
                        row[columnNum] = re.split(self._delimiters[columnNum], row[columnNum])

                if self.rowFilterPred :
                    rowDict = dict(zip([column['name'] for column in self.columns], row))
                    if not self.rowFilterPred(rowDict):
                        # Don't add the row to the table; skip to the next line
                        continue
                
                # Add the row to the table    
                self._table.append(row)
                # Add to the mapping between ID and row number
                self.idDict[row[0]] = rowNumber
                rowNumber += 1

    def getTableValue(self, id, column):
        idNum = self.idDict[id]
        columnNum = self.columnDict[column]
        value = self._table[idNum][columnNum]

        if isinstance(value, list):
            return [maybeConvertToNumber(elt) for elt in value]
        else:
            return maybeConvertToNumber(value)

class GPL(SOFT):
<<<<<<< HEAD
    def __init__(self, rowFilterPred = None):
        super(GPL, self).__init__(rowFilterPred)
=======
    def __init__(self, filename, *args):
        super(GPL, self).__init__(filename, *args)
>>>>>>> 99f632ce
        self._GPLattributes= {'title': {'count': '1'},
                             'distribution': {'count': '1'},
                             'technology': {'count': '1'},
                             'organism': {'count': '1|+'},
                             'manufacturer': {'count': '1'},
                             'manufacture_protocol': {'count': '1|+'},
                             'catalog_number': {'count': '0|+'},
                             'web_link': {'count': '0|+'},
                             'support': {'count': '0|1'},
                             'coating': {'count': '0|1'},
                             'description': {'count': '0|+'},
                             'contributor': {'count': '0|+'},
                             'pubmed_id': {'count': '0|+'},
                             'geo_accession': {'count': '0|1'}}
        # Merge the attributes of the superclass and this class
        self._attributes = dict(self._SOFTattributes, **self._GPLattributes)
        self._setMetaDefaultValues()

    def read(self):
        self.readEntities(self.file)
        self.readTableHeaderDescriptions(self.file)
        # Between the table header descriptions and the data table itself,
        # there's a line that contains the column names. Since the information
        # in this column is redundant with table header descriptions, we skip
        # past it.
        self.file.next()
        self.readTable(self.file)
        self.file.close()

class GSM(SOFT):
<<<<<<< HEAD
    def __init__(self, rowFilterPred = None):
        super(GSM, self).__init__(rowFilterPred)
=======
    def __init__(self, filename, *args):
        super(GSM, self).__init__(filename, *args)
>>>>>>> 99f632ce
        self._GSMattributes = {'title': {'count': '1'},
                               'supplementary_file': {'count':'1|+'},
                               'table': {'count': '0|1'},
                               'hyb_protocol': {'count': '1|+'},
                               'scan_protocol': {'count': '1|+'},
                               'data_processing': {'count': '1|+'},
                               'description': {'count': '0|+'},
                               'platform_id': {'count': '1'},
                               'geo_accession': {'count': '1'},
                               'channel_count': {'count': '1', 'processFunc': int},
                               # The following four attributes are used only for
                               # SAGE (Serial Analysis of Gene Expression)
                               # submissions. Maybe ; 'count' should be '0|1'?
                               'anchor': {'count': '1'},
                               'type': {'count': '1'},
                               'tag_count': {'count': '1'},
                               'tag_length': {'count': '1'}}
        self._channelAttributes = {'source_name': {'count': '1|+'},
                                   'organism': {'count': '1|+'},
                                   'characteristics': {'count': '1|+'},
                                   'biomaterial_provider': {'count': '0|+'},
                                   'treatment_protocol': {'count': '0|+'},
                                   'growth_protocol': {'count': '0|+'},
                                   'molecule': {'count': '1|+'},
                                   'extract_protocol': {'count': '1|+'},
                                   'label': {'count': '1|+'},
                                   'label_protocol': {'count': '1|+'}}
        # Merge the attributes of the superclass and this class
        self._attributes = dict(self._SOFTattributes, **self._GSMattributes)
        self._setMetaDefaultValues()

    def read(self):
        self.readEntities(self.file)
        self.readTableHeaderDescriptions(self.file)
        # Between the table header descriptions and the data table itself,
        # there's a line that contains the column names. Since the information
        # in this column is redundant with table header descriptions, we skip
        # past it.
        self.file.next()
        self.readTable(self.file)
        self.file.close()

        # Group the attributes by channel by filling meta.['channels']
        channel_count = int(self.meta['channel_count'])
        # Channels seem to be labeled starting at 1, so we fill self.meta['channels'][0] with None
        self.meta['channels'] = [None]
        for channel in range(1, (channel_count  + 1)):
            channelDict = {}
            for attr in self._channelAttributes.keys():
                try:
                    channelDict[attr] = self.meta[attr + '_ch' + str(channel)]
                except KeyError:
                    channelDict[attr] = None
            self.meta['channels'].append(channelDict)
        # Remove NCBI-defined channel attributes from nonStdAttributes:
        # First generate all possible NCBI-defined channel attributes for this file
        stdChanAttrs = [attr + '_ch' + str(chan) for attr in self._channelAttributes.keys() for chan in range(1, channel_count + 1)]
        # Then remove standard channel attributes from nonStdAttributes
        self.nonStdAttributes = [attr for attr in self.nonStdAttributes if attr not in stdChanAttrs]

class GSE(SOFT):
<<<<<<< HEAD
    def __init__(self, rowFilterPred = None):
        super(GSE, self).__init__(rowFilterPred)
=======
    def __init__(self, filename, *args):
        super(GSE, self).__init__(filename, *args)
>>>>>>> 99f632ce
        self._GSEattributes = {'title': {'count': '1'},
                              'summary': {'count': '1|+'},
                              'overall_design': {'count': '1'},
                              'pubmed_id': {'count': '0|+'},
                              'web_link': {'count': '0|+'},
                              'contributor': {'count': '0|+'},
                              'sample_id': {'count': '1|+'},
                              'geo_accession': {'count': '0|1'},
                              'type': {'count': '1'}}
        # Merge the attributes of the superclass and this class
        self._attributes = dict(self._SOFTattributes, **self._GSEattributes)
        self._setMetaDefaultValues()

    def read(self):
        """Read a GSE file"""
        self.readEntities(self.file)
        self.readTableHeaderDescriptions(self.file)
        # GSE files do not contain a table, so we just read the metadata
        self.file.close()

class GDS(SOFT):
<<<<<<< HEAD
    def __init__(self, rowFilterPred = None):
        super(GDS, self).__init__(rowFilterPred)
        # These attributes are taken from GDS files. 
=======
    def __init__(self, filename, *args):
        super(GDS, self).__init__(filename, *args)
        # These attributes are taken from GDS files.
>>>>>>> 99f632ce
        self._attributes = {'database': {'entityValue': {},
                                         'name': {},
                                         'institute': {},
                                         'web_link': {},
                                         'email': {},
                                         'ref': {}},
                            # The dataset entry will be deleted after
                            # parsing. Use self.meta['attribute'] to get these
                            # values.
                            'dataset': {'type': {},
                                        'pubmed_id': {},
                                        'platform': {},
                                        'platform_organism': {},
                                        'platform_technology_type': {},
                                        'feature_count': {'processFunc': int},
                                        'sample_organism': {},
                                        'sample_type': {},
                                        'channel_count': {'processFunc': int},
                                        'sample_count': {'processFunc': int},
                                        'value_type': {},
                                        'reference_series': {},
                                        'order': {},
                                        'update_date': {}},
                            # I don't understand why the platform* attributes
                            # exist- is there any reason for them to have
                            # different values than the same attributes in
                            # 'dataset'?
                            'annotation': {'date': {},
                                           'platform': {},
                                           'platform_title': {},
                                           'platform_organism': {}},
                            # The subset entry will be deleted after
                            # parsing. Use self.subsets to get these value.
                            'subset':  {'subset': {},
                                        'dataset_id': {},
                                        'description': {},
                                        'sample_id': {},
                                        'type': {}}}

        # Initialize the attributes
        self.entities = {'database': {}, 'dataset': {}, 'subset': {}, 'annotation': {}}
        for attr in self._attributes['database'].keys():
            self.entities['database'][attr] = None
        for attr in self._attributes['dataset'].keys():
            self.entities['dataset'][attr] = None
        for attr in self._attributes['annotation'].keys():
            self.entities['annotation'][attr] = None
        for attr in self._attributes['subset'].keys():
            self.entities['subset'][attr] = None
        # FIXME: Maybe make this a dictionary, indexed by the subset's name
        self.subsets = []

    def readEntities(self, handle):
        """Read in all the entities from a GDS file"""
        entity = ''
        dataSetEntityCount = 0

        line = handle.next()
        while line:
            line = line.strip('\n').strip('\r')
            if not line: continue

            if SOFT._isEntityIndicator(line):
                entity, value = _read_key_value(line)
                entity = string.lower(entity)

                if entity == 'dataset':
                    dataSetEntityCount += 1
                    # In GDS files, a second '^DATASET = GDS...' line occurs
                    # immediately before the data table header description
                    # lines.
                    if dataSetEntityCount == 2:
                        # Put the dataset attributes in a more standard place
                        self.meta = self.entities['dataset']
                        del self.entities['dataset']
                        # Get rid of the temporary subset store
                        del self.entities['subset']
                        break

                self.entities[entity]['entityValue'] = value
                line = handle.next()
                while SOFT._isEntityAttribute(line):
                    label, value = SOFT._splitAttributeLine(line)
                    try:
                        value = self._attributes[entity][label]['processFunc'](value)
                    except KeyError:
                        # Don't do any additonal processing on value
                        next
                    self.entities[entity][label] = value
                    line = handle.next()
                if entity == 'subset':
                    self.subsets.append(self.entities['subset'])

    def readMeta(self):
        """Read in the entities and data table header descriptions from a GDS file"""
        self.readEntities(self.file)
        self.readTableHeaderDescriptions(self.file)
        self.file.close()

    def read(self):
        """Read in the metadata and data table from a GDS file"""
        self.readEntities(self.file)
        self.readTableHeaderDescriptions(self.file)
        self.file.next()
        self.readTable(self.file)
        self.file.close()
<|MERGE_RESOLUTION|>--- conflicted
+++ resolved
@@ -21,19 +21,16 @@
 # variables and methods common to some or all of it's subclasses (GSM, GSE, GPL,
 # and GDS)
 class SOFT(object):
-<<<<<<< HEAD
-    def __init__(self, rowFilterPred = None):
+    def __init__(self, filename, rowFilterPred = None):
         self.rowFilterPred = rowFilterPred
-=======
-    def __init__(self, filename, *args):
+
         self.filename = filename
         type, encoding = guess_type (filename)
         if encoding is 'gzip':
-            self.file = gzip.open (filename, *args)
+            self.file = gzip.open (filename)
         else:
-            self.file = open (filename, *args)
-
->>>>>>> 99f632ce
+            self.file = open (filename)
+
         # These attributes are used to generate a dictionary to hold the values
         # of the attributes found a file. 'count' gives the possible number of
         # occurances of an attribute in a file. A literal number, e.g. '0' or
@@ -304,13 +301,8 @@
             return maybeConvertToNumber(value)
 
 class GPL(SOFT):
-<<<<<<< HEAD
-    def __init__(self, rowFilterPred = None):
-        super(GPL, self).__init__(rowFilterPred)
-=======
-    def __init__(self, filename, *args):
-        super(GPL, self).__init__(filename, *args)
->>>>>>> 99f632ce
+    def __init__(self, filename, rowFilterPred = None):
+        super(GPL, self).__init__(filename, rowFilterPred)
         self._GPLattributes= {'title': {'count': '1'},
                              'distribution': {'count': '1'},
                              'technology': {'count': '1'},
@@ -341,13 +333,8 @@
         self.file.close()
 
 class GSM(SOFT):
-<<<<<<< HEAD
-    def __init__(self, rowFilterPred = None):
-        super(GSM, self).__init__(rowFilterPred)
-=======
-    def __init__(self, filename, *args):
-        super(GSM, self).__init__(filename, *args)
->>>>>>> 99f632ce
+    def __init__(self, filename, rowFilterPred = None):
+        super(GSM, self).__init__(filename, rowFilterPred = None)
         self._GSMattributes = {'title': {'count': '1'},
                                'supplementary_file': {'count':'1|+'},
                                'table': {'count': '0|1'},
@@ -409,13 +396,8 @@
         self.nonStdAttributes = [attr for attr in self.nonStdAttributes if attr not in stdChanAttrs]
 
 class GSE(SOFT):
-<<<<<<< HEAD
-    def __init__(self, rowFilterPred = None):
-        super(GSE, self).__init__(rowFilterPred)
-=======
-    def __init__(self, filename, *args):
-        super(GSE, self).__init__(filename, *args)
->>>>>>> 99f632ce
+    def __init__(self, filename, rowFilterPred = None):
+        super(GSE, self).__init__( filename, rowFilterPred)
         self._GSEattributes = {'title': {'count': '1'},
                               'summary': {'count': '1|+'},
                               'overall_design': {'count': '1'},
@@ -437,15 +419,9 @@
         self.file.close()
 
 class GDS(SOFT):
-<<<<<<< HEAD
-    def __init__(self, rowFilterPred = None):
-        super(GDS, self).__init__(rowFilterPred)
-        # These attributes are taken from GDS files. 
-=======
-    def __init__(self, filename, *args):
-        super(GDS, self).__init__(filename, *args)
+    def __init__(self, filename,  rowFilterPred = None):
+        super(GDS, self).__init__(filename, rowFilterPred)
         # These attributes are taken from GDS files.
->>>>>>> 99f632ce
         self._attributes = {'database': {'entityValue': {},
                                          'name': {},
                                          'institute': {},
